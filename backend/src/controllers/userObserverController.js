const { client } = require('../../database/db.js');  // Assuming client is the same for both users and observers

const bcrypt = require('bcrypt');
const jwt = require('jsonwebtoken');

// Create a new user
const createUser = async (req, res) => {
  const { name, email, phoneNum, password, role } = req.body; // Include role

  // Validate role
  if (!['normal_user', 'admin', 'observer'].includes(role)) {
      return res.status(400).json({ message: 'Invalid role' });
  }

  // Check if name is provided
  if (!name) {
    return res.status(400).json({ message: 'Name is required' });
  }

  // Check if email is provided
  if (!email) {
    return res.status(400).json({ message: 'Email is required' });
  }

  // Check if phone number is provided
  if (!phoneNum) {
    return res.status(400).json({ message: 'Phone number is required' });
  }

  // Check if password is provided
  if (!password) {
    return res.status(400).json({ message: 'Password is required' });
  }

  try {
    // Check if email already exists
    const existingUser = await client.query(
      `SELECT * FROM UserInfo WHERE Email = $1`,
      [email]
    );

    // Validate role
    if (!['normal_user', 'admin', 'observer'].includes(role)) {
      return res.status(400).json({ message: 'Invalid role' });
    }

    if (existingUser.rows.length > 0) {
      return res.status(400).json({ message: 'Email already in use' });
    }

    // Hash the password
    const hashedPassword = await bcrypt.hash(password, 10);

    // Insert user data into UserInfo
    const userInfoResult = await client.query(
      `INSERT INTO UserInfo (Name, Email, PhoneNum, Password) 
       VALUES ($1, $2, $3, $4) RETURNING ID`,
      [name, email, phoneNum, hashedPassword]
    );

    const userInfoId = userInfoResult.rows[0].id;

    // Insert user and associate with UserInfo (appuser)
    const userResult = await client.query(
      `INSERT INTO AppUser (U_ID, RoleID) 
       VALUES ($1, (SELECT RoleID FROM Roles WHERE RoleName = $2)) RETURNING UserID`,
      [userInfoId, role]
    );

    res.status(201).json({ message: 'User created successfully', userId: userResult.rows[0].UserID });
  } catch (err) {
    console.error('Error creating user:', err); // Log the specific error message
    res.status(500).json({ message: 'Error creating user', error: err.message }); // Include error message in response
  }
};

// Create a new observer
const createObserver = async (req, res) => {
  const { title, scientificRank, fatherName, availability, email, password, name, phoneNum } = req.body; // Include title

  // Check if email is provided
  if (!email) {
    return res.status(400).json({ message: 'Email is required' });
  }

  // Check if name is provided
  if (!name) {
    return res.status(400).json({ message: 'Name is required' });
  }

  // Check if phone number is provided
  if (!phoneNum) {
    return res.status(400).json({ message: 'Phone number is required' });
  }

  // Check if password is provided
  if (!password) {
    return res.status(400).json({ message: 'Password is required' });
  }

  try {
    // Hash the password
    const hashedPassword = await bcrypt.hash(password, 10);

    // Insert observer data into Observer
    const result = await client.query(
      `INSERT INTO Observer (Email, Password, Name, PhoneNum, Title, ScientificRank, FatherName, Availability)
       VALUES ($1, $2, $3, $4, $5, $6, $7, $8) RETURNING ObserverID`,
      [email, hashedPassword, name, phoneNum, title, scientificRank, fatherName, availability]
    );

    res.status(201).json({ message: 'Observer created successfully', observerID: result.rows[0].ObserverID });
  } catch (err) {
    console.error('Error creating observer:', err);
    res.status(500).json({ message: 'Error creating observer' });
  }
};

// Add a new time slot for an observer
const addTimeSlot = async (req, res) => {
  const { startTime, endTime, observerId, day } = req.body;

  // Validate input
  if (!startTime || !endTime || !observerId || !day) {
    return res.status(400).json({ message: 'Start time, end time, observer ID, and day are required' });
  }

  try {
    // Insert the new time slot into the TimeSlot table
    const result = await client.query(
      `INSERT INTO TimeSlot (StartTime, EndTime, ObserverID, Day) 
       VALUES ($1, $2, $3, $4) RETURNING TimeSlotID`,
      [startTime, endTime, observerId, day]
    );

    res.status(201).json({ message: 'Time slot added successfully', timeSlotId: result.rows[0].TimeSlotID });
  } catch (err) {
    console.error('Error adding time slot:', err);
    res.status(500).json({ message: 'Error adding time slot', error: err.message });
  }
};

// Get all users (with userInfo)
const getUsers = async (req, res) => {
  try {
    const result = await client.query(` 
      SELECT ui.ID, ui.Name, ui.Email, ui.PhoneNum, MIN(u.RoleID) AS RoleID
      FROM "appuser" u
      JOIN UserInfo ui ON u.U_ID = ui.ID
      GROUP BY ui.ID, ui.Name, ui.Email, ui.PhoneNum
    `);

    res.status(200).json(result.rows.map(user => ({
      ...user,
      isAdmin: user.roleid === 2 // Indicate if the user is an admin based on RoleID
    })));

  } catch (err) {
    console.error('Error retrieving users:', err);
    res.status(500).json({ message: 'Error retrieving users' });
  }
};

// Get all observers (with userInfo and timeSlot info)
const getObservers = async (req, res) => {
  try {
<<<<<<< HEAD
    const result = await client.query(` 
      SELECT o.ObserverID, ui.Name, ui.Email, o.Title AS ObserverName, o.ScientificRank, o.FatherName, o.Availability, ts.StartTime, ts.EndTime, c.CourseName
=======
    const result = await client.query(`
      SELECT 
        o.ObserverID, 
        ui.Name, 
        ui.Email, 
        o.Title AS ObserverTitle, 
        o.ScientificRank, 
        o.FatherName, 
        o.Availability, 
        ts.TimeSlotID, 
        ts.StartTime, 
        ts.EndTime, 
        ts.Day,
        c.CourseName
>>>>>>> 21caa9df
      FROM Observer o
      LEFT JOIN UserInfo ui ON o.U_ID = ui.ID
      LEFT JOIN TimeSlot ts ON o.ObserverID = ts.ObserverID
      LEFT JOIN Course c ON o.CourseID = c.CourseID
      ORDER BY o.ObserverID, ts.Day
    `);

    // Group timeslots by observer
    const observers = result.rows.reduce((acc, row) => {
      const observerId = row.observerid;
      if (!acc[observerId]) {
        acc[observerId] = {
          observerID: row.observerid,
          name: row.name,
          email: row.email,
          title: row.observertitle,
          scientificRank: row.scientificrank,
          fatherName: row.fathername,
          availability: row.availability,
          courseName: row.coursename,
          timeslots: [],
        };
      }

      // Add timeslot data if it exists
      if (row.timeslotid) {
        acc[observerId].timeslots.push({
          timeSlotID: row.timeslotid,
          startTime: row.starttime,
          endTime: row.endtime,
          day: row.day,
        });
      }

      return acc;
    }, {});

    // Convert the grouped data into an array
    const response = Object.values(observers);

    res.status(200).json(response);
  } catch (err) {
    console.error('Error retrieving observers:', err);
    res.status(500).json({ message: 'Error retrieving observers' });
  }
};

// Get a user by ID (with userInfo)
const getUserById = async (req, res) => {
  const { id } = req.params;

  try {
    const result = await client.query(` 
      SELECT u.UserID, ui.Name, ui.Email, ui.PhoneNum, u.RoleID
      FROM "appuser" u
      JOIN UserInfo ui ON u.U_ID = ui.ID
      WHERE u.UserID = $1
    `, [id]);

    if (result.rows.length === 0) {
      return res.status(404).json({ message: 'User not found' });
    }

    res.status(200).json(result.rows[0]);
  } catch (err) {
    console.error('Error retrieving user:', err);
    res.status(500).json({ message: 'Error retrieving user' });
  }
};

// Get an observer by ID (with userInfo and timeSlot info)
const getObserverById = async (req, res) => {
  const { id } = req.params;

  try {
<<<<<<< HEAD
    const result = await client.query(` 
      SELECT o.ObserverID, ui.Name, ui.Email, o.Title AS ObserverName, o.ScientificRank, o.FatherName, o.Availability, ts.StartTime, ts.EndTime, c.CourseName
=======
    const result = await client.query(`
      SELECT 
        o.ObserverID, 
        ui.Name, 
        ui.Email, 
        o.Title AS ObserverTitle, 
        o.ScientificRank, 
        o.FatherName, 
        o.Availability, 
        ts.TimeSlotID, 
        ts.StartTime, 
        ts.EndTime, 
        ts.Day,
        c.CourseName
>>>>>>> 21caa9df
      FROM Observer o
      LEFT JOIN UserInfo ui ON o.U_ID = ui.ID
      LEFT JOIN TimeSlot ts ON o.ObserverID = ts.ObserverID
      LEFT JOIN Course c ON o.CourseID = c.CourseID
      WHERE o.ObserverID = $1
      ORDER BY ts.Day
    `, [id]);

    if (result.rows.length === 0) {
      return res.status(404).json({ message: 'Observer not found' });
    }

    // Group timeslots by observer
    const observer = {
      observerID: result.rows[0].observerid,
      name: result.rows[0].name,
      email: result.rows[0].email,
      title: result.rows[0].observertitle,
      scientificRank: result.rows[0].scientificrank,
      fatherName: result.rows[0].fathername,
      availability: result.rows[0].availability,
      courseName: result.rows[0].coursename,
      timeslots: result.rows
        .filter(row => row.timeslotid) // Filter out rows without timeslots
        .map(row => ({
          timeSlotID: row.timeslotid,
          startTime: row.starttime,
          endTime: row.endtime,
          day: row.day,
        })),
    };

    res.status(200).json(observer);
  } catch (err) {
    console.error('Error retrieving observer:', err);
    res.status(500).json({ message: 'Error retrieving observer' });
  }
};

const updateUser = async (req, res) => {
  const { id } = req.params;
  const { name, email, phonenum, password } = req.body; // Use "phonenum" instead of "phoneNum"

  // Start building the query
  let query = `UPDATE "userinfo" SET `;

  const values = [];
  let index = 1;
  let fieldsProvided = false;

  // Check which fields are provided and build the query
  if (name) {
    query += `Name = $${index++}, `;
    values.push(name);
    fieldsProvided = true;
  }
  if (email) {
    query += `Email = $${index++}, `;
    values.push(email);
    fieldsProvided = true;
  }
  if (phonenum) { // Use "phonenum" instead of "phoneNum"
    query += `PhoneNum = $${index++}, `; // Keep "PhoneNum" in the query (database column name)
    values.push(phonenum);
    fieldsProvided = true;
  }
  if (password) {
    const hashedPassword = await bcrypt.hash(password, 10);
    query += `Password = $${index++}, `;
    values.push(hashedPassword);
    fieldsProvided = true;
  }

  // If no fields were provided, return an error
  if (!fieldsProvided) {
    return res.status(400).json({ message: "No fields provided for update" });
  }

  // Remove the last comma and space
  query = query.slice(0, -2);
  query += ` WHERE ID = $${index} RETURNING ID`;
  values.push(id);

  try {
    const result = await client.query(query, values);

    if (result.rowCount === 0) {
      return res.status(404).json({ message: 'User not found' });
    }

    res.status(200).json({ message: 'User updated successfully' });
  } catch (err) {
    console.error('Error updating user:', err);
    res.status(500).json({ message: 'Error updating user' });
  }
};
// Update an observer
const updateObserver = async (req, res) => {
  const { id } = req.params;
  const { userID, courseID, name, scientificRank, fatherName, availability } = req.body;

  // Start building the query
  let query = `UPDATE Observer SET `;
  const values = [];
  let index = 1;
  let fieldsProvided = false;

  // Check which fields are provided and build the query
  if (userID) {
    query += `U_ID = $${index++}, `;
    values.push(userID);
    fieldsProvided = true;
  }
  if (courseID) {
    query += `CourseID = $${index++}, `;
    values.push(courseID);
    fieldsProvided = true;
  }
  if (name) {
    query += `Name = $${index++}, `;
    values.push(name);
    fieldsProvided = true;
  }
  if (scientificRank) {
    query += `ScientificRank = $${index++}, `;
    values.push(scientificRank);
    fieldsProvided = true;
  }
  if (fatherName) {
    query += `FatherName = $${index++}, `;
    values.push(fatherName);
    fieldsProvided = true;
  }
  if (availability) {
    query += `Availability = $${index++}, `;
    values.push(availability);
    fieldsProvided = true;
  }

  // If no fields were provided, return an error
  if (!fieldsProvided) {
    return res.status(400).json({ message: "No fields provided for update" });
  }

  // Remove the last comma and space
  query = query.slice(0, -2);
  query += ` WHERE ObserverID = $${index} RETURNING ObserverID`;
  values.push(id);

  try {
    const result = await client.query(query, values);

    if (result.rowCount === 0) {
      return res.status(404).json({ message: 'Observer not found' });
    }

    res.status(200).json({ message: 'Observer updated successfully', observerID: result.rows[0].ObserverID });
  } catch (err) {
    console.error('Error updating observer:', err);
    res.status(500).json({ message: 'Error updating observer' });
  }
};

const deleteUser = async (req, res) => {
  const { id } = req.params;

  // Validate the U_ID
  const uId = parseInt(id, 10);
  if (isNaN(uId)) {
    return res.status(400).json({ message: 'Invalid U_ID' });
  }

  console.log('Deleting user with U_ID:', uId); // Debugging line

  try {
    // Check if the user is an observer
    const roleResult = await client.query(
      `SELECT RoleID FROM "appuser" WHERE U_ID = $1`,
      [uId]
    );

    if (roleResult.rowCount === 0) {
      return res.status(404).json({ message: 'User not found' });
    }

    const roleId = roleResult.rows[0].roleid;
    console.log('User role ID:', roleId); // Debugging line

    if (roleId === 3) {
      // If the user is an observer
      return res.status(400).json({ message: 'Cannot delete an observer' });
    }

    // Delete from appuser table using U_ID
    await client.query(
      `DELETE FROM "appuser" WHERE U_ID = $1`,
      [uId]
    );

    // Delete from UserInfo table using U_ID
    await client.query(
      `DELETE FROM "userinfo" WHERE ID = $1`,
      [uId]
    );

    res.status(200).json({ message: 'User deleted successfully' });
  } catch (err) {
    console.error('Error deleting user:', err);
    res.status(500).json({ message: `Error deleting user: ${err.message}` });
  }
};

// Delete an observer
const deleteObserver = async (req, res) => {
  const { id } = req.params;

  try {
    const result = await client.query(`
      DELETE FROM Observer WHERE ObserverID = $1 RETURNING ObserverID
    `, [id]);

    if (result.rowCount === 0) {
      return res.status(404).json({ message: 'Observer not found' });
    }

    res.status(200).json({ message: 'Observer deleted successfully' });
  } catch (err) {
    console.error('Error deleting observer:', err);
    res.status(500).json({ message: 'Error deleting observer' });
  }
};

module.exports = {
  createUser,
  createObserver,
  addTimeSlot,
  getUsers,
  getObservers,
  getUserById,
  getObserverById,
  updateUser,
  updateObserver,
  deleteUser,
  deleteObserver
};<|MERGE_RESOLUTION|>--- conflicted
+++ resolved
@@ -164,10 +164,6 @@
 // Get all observers (with userInfo and timeSlot info)
 const getObservers = async (req, res) => {
   try {
-<<<<<<< HEAD
-    const result = await client.query(` 
-      SELECT o.ObserverID, ui.Name, ui.Email, o.Title AS ObserverName, o.ScientificRank, o.FatherName, o.Availability, ts.StartTime, ts.EndTime, c.CourseName
-=======
     const result = await client.query(`
       SELECT 
         o.ObserverID, 
@@ -182,7 +178,6 @@
         ts.EndTime, 
         ts.Day,
         c.CourseName
->>>>>>> 21caa9df
       FROM Observer o
       LEFT JOIN UserInfo ui ON o.U_ID = ui.ID
       LEFT JOIN TimeSlot ts ON o.ObserverID = ts.ObserverID
@@ -258,10 +253,6 @@
   const { id } = req.params;
 
   try {
-<<<<<<< HEAD
-    const result = await client.query(` 
-      SELECT o.ObserverID, ui.Name, ui.Email, o.Title AS ObserverName, o.ScientificRank, o.FatherName, o.Availability, ts.StartTime, ts.EndTime, c.CourseName
-=======
     const result = await client.query(`
       SELECT 
         o.ObserverID, 
@@ -276,7 +267,6 @@
         ts.EndTime, 
         ts.Day,
         c.CourseName
->>>>>>> 21caa9df
       FROM Observer o
       LEFT JOIN UserInfo ui ON o.U_ID = ui.ID
       LEFT JOIN TimeSlot ts ON o.ObserverID = ts.ObserverID
